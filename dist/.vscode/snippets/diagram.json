--- conflicted
+++ resolved
@@ -367,8 +367,6 @@
       "$0"
     ]
   },
-<<<<<<< HEAD
-=======
   "AzurePowerBIEmbedded": {
     "prefix": "Azure Power B I Embedded",
     "description": "Add Azure Power B I Embedded to diagram",
@@ -401,7 +399,6 @@
       "$0"
     ]
   },
->>>>>>> a600bc99
   "AzureStreamAnalyticsJob": {
     "prefix": "Azure Stream Analytics Job",
     "description": "Add Azure Stream Analytics Job to diagram",
